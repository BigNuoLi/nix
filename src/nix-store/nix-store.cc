#include "archive.hh"
#include "derivations.hh"
#include "dotgraph.hh"
#include "globals.hh"
#include "local-store.hh"
#include "monitor-fd.hh"
#include "serve-protocol.hh"
#include "shared.hh"
#include "util.hh"
#include "worker-protocol.hh"
#include "graphml.hh"
#include "../nix/legacy.hh"

#include <iostream>
#include <algorithm>
#include <cstdio>

#include <sys/types.h>
#include <sys/stat.h>
#include <fcntl.h>

#if HAVE_SODIUM
#include <sodium.h>
#endif


using namespace nix;
using std::cin;
using std::cout;


typedef void (* Operation) (Strings opFlags, Strings opArgs);


static Path gcRoot;
static int rootNr = 0;
static bool indirectRoot = false;
static bool noOutput = false;
static std::shared_ptr<Store> store;


ref<LocalStore> ensureLocalStore()
{
    auto store2 = std::dynamic_pointer_cast<LocalStore>(store);
    if (!store2) throw Error("you don't have sufficient rights to use this command");
    return ref<LocalStore>(store2);
}


static StorePath useDeriver(const StorePath & path)
{
    if (path.isDerivation()) return path;
    auto info = store->queryPathInfo(path);
    if (!info->deriver)
        throw Error("deriver of path '%s' is not known", store->printStorePath(path));
    return *info->deriver;
}


/* Realise the given path.  For a derivation that means build it; for
   other paths it means ensure their validity. */
static PathSet realisePath(StorePathWithOutputs path, bool build = true)
{
    auto store2 = std::dynamic_pointer_cast<LocalFSStore>(store);

    if (path.path.isDerivation()) {
        if (build) store->buildPaths({path});
        Derivation drv = store->derivationFromPath(path.path);
        rootNr++;

        if (path.outputs.empty())
            for (auto & i : drv.outputs) path.outputs.insert(i.first);

        PathSet outputs;
        for (auto & j : path.outputs) {
            DerivationOutputs::iterator i = drv.outputs.find(j);
            if (i == drv.outputs.end())
                throw Error("derivation '%s' does not have an output named '%s'",
                    store2->printStorePath(path.path), j);
            auto outPath = store2->printStorePath(i->second.path);
            if (store2) {
                if (gcRoot == "")
                    printGCWarning();
                else {
                    Path rootName = gcRoot;
                    if (rootNr > 1) rootName += "-" + std::to_string(rootNr);
                    if (i->first != "out") rootName += "-" + i->first;
                    outPath = store2->addPermRoot(store->parseStorePath(outPath), rootName, indirectRoot);
                }
            }
            outputs.insert(outPath);
        }
        return outputs;
    }

    else {
        if (build) store->ensurePath(path.path);
        else if (!store->isValidPath(path.path))
            throw Error("path '%s' does not exist and cannot be created", store->printStorePath(path.path));
        if (store2) {
            if (gcRoot == "")
                printGCWarning();
            else {
                Path rootName = gcRoot;
                rootNr++;
                if (rootNr > 1) rootName += "-" + std::to_string(rootNr);
                return {store2->addPermRoot(path.path, rootName, indirectRoot)};
            }
        }
        return {store->printStorePath(path.path)};
    }
}


/* Realise the given paths. */
static void opRealise(Strings opFlags, Strings opArgs)
{
    bool dryRun = false;
    BuildMode buildMode = bmNormal;
    bool ignoreUnknown = false;

    for (auto & i : opFlags)
        if (i == "--dry-run") dryRun = true;
        else if (i == "--repair") buildMode = bmRepair;
        else if (i == "--check") buildMode = bmCheck;
        else if (i == "--ignore-unknown") ignoreUnknown = true;
        else throw UsageError("unknown flag '%1%'", i);

    std::vector<StorePathWithOutputs> paths;
    for (auto & i : opArgs)
        paths.push_back(store->followLinksToStorePathWithOutputs(i));

    unsigned long long downloadSize, narSize;
    StorePathSet willBuild, willSubstitute, unknown;
    store->queryMissing(paths, willBuild, willSubstitute, unknown, downloadSize, narSize);

    if (ignoreUnknown) {
        std::vector<StorePathWithOutputs> paths2;
        for (auto & i : paths)
            if (!unknown.count(i.path)) paths2.push_back(i);
        paths = std::move(paths2);
        unknown = StorePathSet();
    }

    if (settings.printMissing)
        printMissing(ref<Store>(store), willBuild, willSubstitute, unknown, downloadSize, narSize);

    if (dryRun) return;

    /* Build all paths at the same time to exploit parallelism. */
    store->buildPaths(paths, buildMode);

    if (!ignoreUnknown)
        for (auto & i : paths) {
            auto paths2 = realisePath(i, false);
            if (!noOutput)
                for (auto & j : paths2)
                    cout << fmt("%1%\n", j);
        }
}


/* Add files to the Nix store and print the resulting paths. */
static void opAdd(Strings opFlags, Strings opArgs)
{
    if (!opFlags.empty()) throw UsageError("unknown flag");

    for (auto & i : opArgs)
        cout << fmt("%s\n", store->printStorePath(store->addToStore(std::string(baseNameOf(i)), i)));
}


/* Preload the output of a fixed-output derivation into the Nix
   store. */
static void opAddFixed(Strings opFlags, Strings opArgs)
{
    auto recursive = FileIngestionMethod::Flat;

    for (auto & i : opFlags)
        if (i == "--recursive") recursive = FileIngestionMethod::Recursive;
        else throw UsageError("unknown flag '%1%'", i);

    if (opArgs.empty())
        throw UsageError("first argument must be hash algorithm");

    HashType hashAlgo = parseHashType(opArgs.front());
    opArgs.pop_front();

    for (auto & i : opArgs)
        cout << fmt("%s\n", store->printStorePath(store->addToStore(std::string(baseNameOf(i)), i, recursive, hashAlgo)));
}


/* Hack to support caching in `nix-prefetch-url'. */
static void opPrintFixedPath(Strings opFlags, Strings opArgs)
{
    auto recursive = FileIngestionMethod::Flat;

    for (auto i : opFlags)
        if (i == "--recursive") recursive = FileIngestionMethod::Recursive;
        else throw UsageError("unknown flag '%1%'", i);

    if (opArgs.size() != 3)
        throw UsageError("'--print-fixed-path' requires three arguments");

    Strings::iterator i = opArgs.begin();
    HashType hashAlgo = parseHashType(*i++);
    string hash = *i++;
    string name = *i++;

    cout << fmt("%s\n", store->printStorePath(store->makeFixedOutputPath(recursive, Hash(hash, hashAlgo), name)));
}


static StorePathSet maybeUseOutputs(const StorePath & storePath, bool useOutput, bool forceRealise)
{
    if (forceRealise) realisePath({storePath});
    if (useOutput && storePath.isDerivation()) {
        auto drv = store->derivationFromPath(storePath);
        StorePathSet outputs;
        for (auto & i : drv.outputs)
            outputs.insert(i.second.path);
        return outputs;
    }
    else return {storePath};
}


/* Some code to print a tree representation of a derivation dependency
   graph.  Topological sorting is used to keep the tree relatively
   flat. */
static void printTree(const StorePath & path,
    const string & firstPad, const string & tailPad, StorePathSet & done)
{
    if (!done.insert(path).second) {
        cout << fmt("%s%s [...]\n", firstPad, store->printStorePath(path));
        return;
    }

    cout << fmt("%s%s\n", firstPad, store->printStorePath(path));

    auto info = store->queryPathInfo(path);

    /* Topologically sort under the relation A < B iff A \in
       closure(B).  That is, if derivation A is an (possibly indirect)
       input of B, then A is printed first.  This has the effect of
       flattening the tree, preventing deeply nested structures.  */
    auto sorted = store->topoSortPaths(info->references);
    reverse(sorted.begin(), sorted.end());

    for (const auto &[n, i] : enumerate(sorted)) {
        bool last = n + 1 == sorted.size();
        printTree(i,
            tailPad + (last ? treeLast : treeConn),
            tailPad + (last ? treeNull : treeLine),
            done);
    }
}


/* Perform various sorts of queries. */
static void opQuery(Strings opFlags, Strings opArgs)
{
    enum QueryType
        { qDefault, qOutputs, qRequisites, qReferences, qReferrers
        , qReferrersClosure, qDeriver, qBinding, qHash, qSize
        , qTree, qGraph, qGraphML, qResolve, qRoots };
    QueryType query = qDefault;
    bool useOutput = false;
    bool includeOutputs = false;
    bool forceRealise = false;
    string bindingName;

    for (auto & i : opFlags) {
        QueryType prev = query;
        if (i == "--outputs") query = qOutputs;
        else if (i == "--requisites" || i == "-R") query = qRequisites;
        else if (i == "--references") query = qReferences;
        else if (i == "--referrers" || i == "--referers") query = qReferrers;
        else if (i == "--referrers-closure" || i == "--referers-closure") query = qReferrersClosure;
        else if (i == "--deriver" || i == "-d") query = qDeriver;
        else if (i == "--binding" || i == "-b") {
            if (opArgs.size() == 0)
                throw UsageError("expected binding name");
            bindingName = opArgs.front();
            opArgs.pop_front();
            query = qBinding;
        }
        else if (i == "--hash") query = qHash;
        else if (i == "--size") query = qSize;
        else if (i == "--tree") query = qTree;
        else if (i == "--graph") query = qGraph;
        else if (i == "--graphml") query = qGraphML;
        else if (i == "--resolve") query = qResolve;
        else if (i == "--roots") query = qRoots;
        else if (i == "--use-output" || i == "-u") useOutput = true;
        else if (i == "--force-realise" || i == "--force-realize" || i == "-f") forceRealise = true;
        else if (i == "--include-outputs") includeOutputs = true;
        else throw UsageError("unknown flag '%1%'", i);
        if (prev != qDefault && prev != query)
            throw UsageError("query type '%1%' conflicts with earlier flag", i);
    }

    if (query == qDefault) query = qOutputs;

    RunPager pager;

    switch (query) {

        case qOutputs: {
            for (auto & i : opArgs) {
                auto i2 = store->followLinksToStorePath(i);
                if (forceRealise) realisePath({i2});
                Derivation drv = store->derivationFromPath(i2);
                for (auto & j : drv.outputs)
                    cout << fmt("%1%\n", store->printStorePath(j.second.path));
            }
            break;
        }

        case qRequisites:
        case qReferences:
        case qReferrers:
        case qReferrersClosure: {
            StorePathSet paths;
            for (auto & i : opArgs) {
                auto ps = maybeUseOutputs(store->followLinksToStorePath(i), useOutput, forceRealise);
                for (auto & j : ps) {
                    if (query == qRequisites) store->computeFSClosure(j, paths, false, includeOutputs);
                    else if (query == qReferences) {
                        for (auto & p : store->queryPathInfo(j)->references)
                            paths.insert(p);
                    }
                    else if (query == qReferrers) {
                        StorePathSet tmp;
                        store->queryReferrers(j, tmp);
                        for (auto & i : tmp)
                            paths.insert(i);
                    }
                    else if (query == qReferrersClosure) store->computeFSClosure(j, paths, true);
                }
            }
            auto sorted = store->topoSortPaths(paths);
            for (StorePaths::reverse_iterator i = sorted.rbegin();
                 i != sorted.rend(); ++i)
                cout << fmt("%s\n", store->printStorePath(*i));
            break;
        }

        case qDeriver:
            for (auto & i : opArgs) {
                auto info = store->queryPathInfo(store->followLinksToStorePath(i));
                cout << fmt("%s\n", info->deriver ? store->printStorePath(*info->deriver) : "unknown-deriver");
            }
            break;

        case qBinding:
            for (auto & i : opArgs) {
                auto path = useDeriver(store->followLinksToStorePath(i));
                Derivation drv = store->derivationFromPath(path);
                StringPairs::iterator j = drv.env.find(bindingName);
                if (j == drv.env.end())
                    throw Error("derivation '%s' has no environment binding named '%s'",
                        store->printStorePath(path), bindingName);
                cout << fmt("%s\n", j->second);
            }
            break;

        case qHash:
        case qSize:
            for (auto & i : opArgs) {
                for (auto & j : maybeUseOutputs(store->followLinksToStorePath(i), useOutput, forceRealise)) {
                    auto info = store->queryPathInfo(j);
                    if (query == qHash) {
                        assert(info->narHash && info->narHash->type == htSHA256);
                        cout << fmt("%s\n", info->narHash->to_string(Base32, true));
                    } else if (query == qSize)
                        cout << fmt("%d\n", info->narSize);
                }
            }
            break;

        case qTree: {
            StorePathSet done;
            for (auto & i : opArgs)
                printTree(store->followLinksToStorePath(i), "", "", done);
            break;
        }

        case qGraph: {
            StorePathSet roots;
            for (auto & i : opArgs)
                for (auto & j : maybeUseOutputs(store->followLinksToStorePath(i), useOutput, forceRealise))
                    roots.insert(j);
            printDotGraph(ref<Store>(store), std::move(roots));
            break;
        }

        case qGraphML: {
            StorePathSet roots;
            for (auto & i : opArgs)
                for (auto & j : maybeUseOutputs(store->followLinksToStorePath(i), useOutput, forceRealise))
                    roots.insert(j);
            printGraphML(ref<Store>(store), std::move(roots));
            break;
        }

        case qResolve: {
            for (auto & i : opArgs)
                cout << fmt("%s\n", store->printStorePath(store->followLinksToStorePath(i)));
            break;
        }

        case qRoots: {
            StorePathSet args;
            for (auto & i : opArgs)
                for (auto & p : maybeUseOutputs(store->followLinksToStorePath(i), useOutput, forceRealise))
                    args.insert(p);

            StorePathSet referrers;
            store->computeFSClosure(
                args, referrers, true, settings.gcKeepOutputs, settings.gcKeepDerivations);

            Roots roots = store->findRoots(false);
            for (auto & [target, links] : roots)
                if (referrers.find(target) != referrers.end())
                    for (auto & link : links)
                        cout << fmt("%1% -> %2%\n", link, store->printStorePath(target));
            break;
        }

        default:
            abort();
    }
}


static void opPrintEnv(Strings opFlags, Strings opArgs)
{
    if (!opFlags.empty()) throw UsageError("unknown flag");
    if (opArgs.size() != 1) throw UsageError("'--print-env' requires one derivation store path");

    Path drvPath = opArgs.front();
    Derivation drv = store->derivationFromPath(store->parseStorePath(drvPath));

    /* Print each environment variable in the derivation in a format
     * that can be sourced by the shell. */
    for (auto & i : drv.env)
        cout << format("export %1%; %1%=%2%\n") % i.first % shellEscape(i.second);

    /* Also output the arguments.  This doesn't preserve whitespace in
       arguments. */
    cout << "export _args; _args='";
    bool first = true;
    for (auto & i : drv.args) {
        if (!first) cout << ' ';
        first = false;
        cout << shellEscape(i);
    }
    cout << "'\n";
}


static void opReadLog(Strings opFlags, Strings opArgs)
{
    if (!opFlags.empty()) throw UsageError("unknown flag");

    RunPager pager;

    for (auto & i : opArgs) {
        auto path = store->followLinksToStorePath(i);
        auto log = store->getBuildLog(path);
        if (!log)
            throw Error("build log of derivation '%s' is not available", store->printStorePath(path));
        std::cout << *log;
    }
}


static void opDumpDB(Strings opFlags, Strings opArgs)
{
    if (!opFlags.empty()) throw UsageError("unknown flag");
    if (!opArgs.empty()) {
        for (auto & i : opArgs)
            cout << store->makeValidityRegistration({store->followLinksToStorePath(i)}, true, true);
    } else {
        for (auto & i : store->queryAllValidPaths())
            cout << store->makeValidityRegistration({i}, true, true);
    }
}


static void registerValidity(bool reregister, bool hashGiven, bool canonicalise)
{
    ValidPathInfos infos;

    while (1) {
        auto info = decodeValidPathInfo(*store, cin, hashGiven);
        if (!info) break;
        if (!store->isValidPath(info->path) || reregister) {
            /* !!! races */
            if (canonicalise)
                canonicalisePathMetaData(store->printStorePath(info->path), -1);
            if (!hashGiven) {
                HashResult hash = hashPath(htSHA256, store->printStorePath(info->path));
                info->narHash = hash.first;
                info->narSize = hash.second;
            }
            infos.push_back(std::move(*info));
        }
    }

    ensureLocalStore()->registerValidPaths(infos);
}


static void opLoadDB(Strings opFlags, Strings opArgs)
{
    if (!opFlags.empty()) throw UsageError("unknown flag");
    if (!opArgs.empty())
        throw UsageError("no arguments expected");
    registerValidity(true, true, false);
}


static void opRegisterValidity(Strings opFlags, Strings opArgs)
{
    bool reregister = false; // !!! maybe this should be the default
    bool hashGiven = false;

    for (auto & i : opFlags)
        if (i == "--reregister") reregister = true;
        else if (i == "--hash-given") hashGiven = true;
        else throw UsageError("unknown flag '%1%'", i);

    if (!opArgs.empty()) throw UsageError("no arguments expected");

    registerValidity(reregister, hashGiven, true);
}


static void opCheckValidity(Strings opFlags, Strings opArgs)
{
    bool printInvalid = false;

    for (auto & i : opFlags)
        if (i == "--print-invalid") printInvalid = true;
        else throw UsageError("unknown flag '%1%'", i);

    for (auto & i : opArgs) {
        auto path = store->followLinksToStorePath(i);
        if (!store->isValidPath(path)) {
            if (printInvalid)
                cout << fmt("%s\n", store->printStorePath(path));
            else
                throw Error("path '%s' is not valid", store->printStorePath(path));
        }
    }
}


static void opGC(Strings opFlags, Strings opArgs)
{
    bool printRoots = false;
    GCOptions options;
    options.action = GCOptions::gcDeleteDead;

    GCResults results;

    /* Do what? */
    for (auto i = opFlags.begin(); i != opFlags.end(); ++i)
        if (*i == "--print-roots") printRoots = true;
        else if (*i == "--print-live") options.action = GCOptions::gcReturnLive;
        else if (*i == "--print-dead") options.action = GCOptions::gcReturnDead;
        else if (*i == "--max-freed") {
            long long maxFreed = getIntArg<long long>(*i, i, opFlags.end(), true);
            options.maxFreed = maxFreed >= 0 ? maxFreed : 0;
        }
        else throw UsageError("bad sub-operation '%1%' in GC", *i);

    if (!opArgs.empty()) throw UsageError("no arguments expected");

    if (printRoots) {
        Roots roots = store->findRoots(false);
        std::set<std::pair<Path, StorePath>> roots2;
        // Transpose and sort the roots.
        for (auto & [target, links] : roots)
            for (auto & link : links)
                roots2.emplace(link, target);
        for (auto & [link, target] : roots2)
            std::cout << link << " -> " << store->printStorePath(target) << "\n";
    }

    else {
        PrintFreed freed(options.action == GCOptions::gcDeleteDead, results);
        store->collectGarbage(options, results);

        if (options.action != GCOptions::gcDeleteDead)
            for (auto & i : results.paths)
                cout << i << std::endl;
    }
}


/* Remove paths from the Nix store if possible (i.e., if they do not
   have any remaining referrers and are not reachable from any GC
   roots). */
static void opDelete(Strings opFlags, Strings opArgs)
{
    GCOptions options;
    options.action = GCOptions::gcDeleteSpecific;

    for (auto & i : opFlags)
        if (i == "--ignore-liveness") options.ignoreLiveness = true;
        else throw UsageError("unknown flag '%1%'", i);

    for (auto & i : opArgs)
        options.pathsToDelete.insert(store->followLinksToStorePath(i));

    GCResults results;
    PrintFreed freed(true, results);
    store->collectGarbage(options, results);
}


/* Dump a path as a Nix archive.  The archive is written to stdout */
static void opDump(Strings opFlags, Strings opArgs)
{
    if (!opFlags.empty()) throw UsageError("unknown flag");
    if (opArgs.size() != 1) throw UsageError("only one argument allowed");

    FdSink sink(STDOUT_FILENO);
    string path = *opArgs.begin();
    dumpPath(path, sink);
    sink.flush();
}


/* Restore a value from a Nix archive.  The archive is read from stdin. */
static void opRestore(Strings opFlags, Strings opArgs)
{
    if (!opFlags.empty()) throw UsageError("unknown flag");
    if (opArgs.size() != 1) throw UsageError("only one argument allowed");

    FdSource source(STDIN_FILENO);
    restorePath(*opArgs.begin(), source);
}


static void opExport(Strings opFlags, Strings opArgs)
{
    for (auto & i : opFlags)
        throw UsageError("unknown flag '%1%'", i);

    StorePathSet paths;

    for (auto & i : opArgs)
        paths.insert(store->followLinksToStorePath(i));

    FdSink sink(STDOUT_FILENO);
    store->exportPaths(paths, sink);
    sink.flush();
}


static void opImport(Strings opFlags, Strings opArgs)
{
    for (auto & i : opFlags)
        throw UsageError("unknown flag '%1%'", i);

    if (!opArgs.empty()) throw UsageError("no arguments expected");

    FdSource source(STDIN_FILENO);
    auto paths = store->importPaths(source, nullptr, NoCheckSigs);

    for (auto & i : paths)
        cout << fmt("%s\n", store->printStorePath(i)) << std::flush;
}


/* Initialise the Nix databases. */
static void opInit(Strings opFlags, Strings opArgs)
{
    if (!opFlags.empty()) throw UsageError("unknown flag");
    if (!opArgs.empty())
        throw UsageError("no arguments expected");
    /* Doesn't do anything right now; database tables are initialised
       automatically. */
}


/* Verify the consistency of the Nix environment. */
static void opVerify(Strings opFlags, Strings opArgs)
{
    if (!opArgs.empty())
        throw UsageError("no arguments expected");

    bool checkContents = false;
    RepairFlag repair = NoRepair;

    for (auto & i : opFlags)
        if (i == "--check-contents") checkContents = true;
        else if (i == "--repair") repair = Repair;
        else throw UsageError("unknown flag '%1%'", i);

    if (store->verifyStore(checkContents, repair)) {
        logWarning({
            .name = "Store consistency",
            .description = "not all errors were fixed"
            });
        throw Exit(1);
    }
}


/* Verify whether the contents of the given store path have not changed. */
static void opVerifyPath(Strings opFlags, Strings opArgs)
{
    if (!opFlags.empty())
        throw UsageError("no flags expected");

    int status = 0;

    for (auto & i : opArgs) {
        auto path = store->followLinksToStorePath(i);
        printMsg(lvlTalkative, "checking path '%s'...", store->printStorePath(path));
        auto info = store->queryPathInfo(path);
        HashSink sink(info->narHash->type);
        store->narFromPath(path, sink);
        auto current = sink.finish();
        if (current.first != info->narHash) {
            logError({
                .name = "Hash mismatch",
                .hint = hintfmt(
                    "path '%s' was modified! expected hash '%s', got '%s'",
                    store->printStorePath(path),
                    info->narHash->to_string(Base32, true),
                    current.first.to_string(Base32, true))
            });
            status = 1;
        }
    }

    throw Exit(status);
}


/* Repair the contents of the given path by redownloading it using a
   substituter (if available). */
static void opRepairPath(Strings opFlags, Strings opArgs)
{
    if (!opFlags.empty())
        throw UsageError("no flags expected");

    for (auto & i : opArgs)
        ensureLocalStore()->repairPath(store->followLinksToStorePath(i));
}

/* Optimise the disk space usage of the Nix store by hard-linking
   files with the same contents. */
static void opOptimise(Strings opFlags, Strings opArgs)
{
    if (!opArgs.empty() || !opFlags.empty())
        throw UsageError("no arguments expected");

    store->optimiseStore();
}

/* Serve the nix store in a way usable by a restricted ssh user. */
static void opServe(Strings opFlags, Strings opArgs)
{
    bool writeAllowed = false;
    for (auto & i : opFlags)
        if (i == "--write") writeAllowed = true;
        else throw UsageError("unknown flag '%1%'", i);

    if (!opArgs.empty()) throw UsageError("no arguments expected");

    FdSource in(STDIN_FILENO);
    FdSink out(STDOUT_FILENO);

    /* Exchange the greeting. */
    unsigned int magic = readInt(in);
    if (magic != SERVE_MAGIC_1) throw Error("protocol mismatch");
    out << SERVE_MAGIC_2 << SERVE_PROTOCOL_VERSION;
    out.flush();
    unsigned int clientVersion = readInt(in);

    auto getBuildSettings = [&]() {
        // FIXME: changing options here doesn't work if we're
        // building through the daemon.
        verbosity = lvlError;
        settings.keepLog = false;
        settings.useSubstitutes = false;
        settings.maxSilentTime = readInt(in);
        settings.buildTimeout = readInt(in);
        if (GET_PROTOCOL_MINOR(clientVersion) >= 2)
            settings.maxLogSize = readNum<unsigned long>(in);
        if (GET_PROTOCOL_MINOR(clientVersion) >= 3) {
            settings.buildRepeat = readInt(in);
            settings.enforceDeterminism = readInt(in);
            settings.runDiffHook = true;
        }
        settings.printRepeatedBuilds = false;
    };

    while (true) {
        ServeCommand cmd;
        try {
            cmd = (ServeCommand) readInt(in);
        } catch (EndOfFile & e) {
            break;
        }

        switch (cmd) {

            case cmdQueryValidPaths: {
                bool lock = readInt(in);
                bool substitute = readInt(in);
                auto paths = readStorePaths<StorePathSet>(*store, in);
                if (lock && writeAllowed)
                    for (auto & path : paths)
                        store->addTempRoot(path);

                /* If requested, substitute missing paths. This
                   implements nix-copy-closure's --use-substitutes
                   flag. */
                if (substitute && writeAllowed) {
                    /* Filter out .drv files (we don't want to build anything). */
                    std::vector<StorePathWithOutputs> paths2;
                    for (auto & path : paths)
                        if (!path.isDerivation())
                            paths2.push_back({path});
                    unsigned long long downloadSize, narSize;
                    StorePathSet willBuild, willSubstitute, unknown;
                    store->queryMissing(paths2,
                        willBuild, willSubstitute, unknown, downloadSize, narSize);
                    /* FIXME: should use ensurePath(), but it only
                       does one path at a time. */
                    if (!willSubstitute.empty())
                        try {
                            std::vector<StorePathWithOutputs> subs;
                            for (auto & p : willSubstitute) subs.push_back({p});
                            store->buildPaths(subs);
                        } catch (Error & e) {
                            logWarning(e.info());
                        }
                }

                writeStorePaths(*store, out, store->queryValidPaths(paths));
                break;
            }

            case cmdQueryPathInfos: {
                auto paths = readStorePaths<StorePathSet>(*store, in);
                // !!! Maybe we want a queryPathInfos?
                for (auto & i : paths) {
                    try {
                        auto info = store->queryPathInfo(i);
                        out << store->printStorePath(info->path)
                            << (info->deriver ? store->printStorePath(*info->deriver) : "");
                        writeStorePaths(*store, out, info->references);
                        // !!! Maybe we want compression?
                        out << info->narSize // downloadSize
                            << info->narSize;
                        if (GET_PROTOCOL_MINOR(clientVersion) >= 4)
<<<<<<< HEAD
                            out << (info->narHash ? info->narHash->to_string(Base32, true) : "") << info->ca << info->sigs;
=======
                            out << (info->narHash ? info->narHash.to_string(Base32, true) : "") << renderContentAddress(info->ca) << info->sigs;
>>>>>>> 015e1c21
                    } catch (InvalidPath &) {
                    }
                }
                out << "";
                break;
            }

            case cmdDumpStorePath:
                store->narFromPath(store->parseStorePath(readString(in)), out);
                break;

            case cmdImportPaths: {
                if (!writeAllowed) throw Error("importing paths is not allowed");
                store->importPaths(in, nullptr, NoCheckSigs); // FIXME: should we skip sig checking?
                out << 1; // indicate success
                break;
            }

            case cmdExportPaths: {
                readInt(in); // obsolete
                store->exportPaths(readStorePaths<StorePathSet>(*store, in), out);
                break;
            }

            case cmdBuildPaths: {

                if (!writeAllowed) throw Error("building paths is not allowed");

                std::vector<StorePathWithOutputs> paths;
                for (auto & s : readStrings<Strings>(in))
                    paths.push_back(store->parsePathWithOutputs(s));

                getBuildSettings();

                try {
                    MonitorFdHup monitor(in.fd);
                    store->buildPaths(paths);
                    out << 0;
                } catch (Error & e) {
                    assert(e.status);
                    out << e.status << e.msg();
                }
                break;
            }

            case cmdBuildDerivation: { /* Used by hydra-queue-runner. */

                if (!writeAllowed) throw Error("building paths is not allowed");

                auto drvPath = store->parseStorePath(readString(in)); // informational only
                BasicDerivation drv;
                readDerivation(in, *store, drv);

                getBuildSettings();

                MonitorFdHup monitor(in.fd);
                auto status = store->buildDerivation(drvPath, drv);

                out << status.status << status.errorMsg;

                if (GET_PROTOCOL_MINOR(clientVersion) >= 3)
                    out << status.timesBuilt << status.isNonDeterministic << status.startTime << status.stopTime;

                break;
            }

            case cmdQueryClosure: {
                bool includeOutputs = readInt(in);
                StorePathSet closure;
                store->computeFSClosure(readStorePaths<StorePathSet>(*store, in),
                    closure, false, includeOutputs);
                writeStorePaths(*store, out, closure);
                break;
            }

            case cmdAddToStoreNar: {
                if (!writeAllowed) throw Error("importing paths is not allowed");

                auto path = readString(in);
                ValidPathInfo info(store->parseStorePath(path));
                auto deriver = readString(in);
                if (deriver != "")
                    info.deriver = store->parseStorePath(deriver);
                info.narHash = Hash(readString(in), htSHA256);
                info.references = readStorePaths<StorePathSet>(*store, in);
                in >> info.registrationTime >> info.narSize >> info.ultimate;
                info.sigs = readStrings<StringSet>(in);
                info.ca = parseContentAddressOpt(readString(in));

                if (info.narSize == 0)
                    throw Error("narInfo is too old and missing the narSize field");

                SizedSource sizedSource(in, info.narSize);

                store->addToStore(info, sizedSource, NoRepair, NoCheckSigs);

                // consume all the data that has been sent before continuing.
                sizedSource.drainAll();

                out << 1; // indicate success

                break;
            }

            default:
                throw Error("unknown serve command %1%", cmd);
        }

        out.flush();
    }
}


static void opGenerateBinaryCacheKey(Strings opFlags, Strings opArgs)
{
    for (auto & i : opFlags)
        throw UsageError("unknown flag '%1%'", i);

    if (opArgs.size() != 3) throw UsageError("three arguments expected");
    auto i = opArgs.begin();
    string keyName = *i++;
    string secretKeyFile = *i++;
    string publicKeyFile = *i++;

#if HAVE_SODIUM
    if (sodium_init() == -1)
        throw Error("could not initialise libsodium");

    unsigned char pk[crypto_sign_PUBLICKEYBYTES];
    unsigned char sk[crypto_sign_SECRETKEYBYTES];
    if (crypto_sign_keypair(pk, sk) != 0)
        throw Error("key generation failed");

    writeFile(publicKeyFile, keyName + ":" + base64Encode(string((char *) pk, crypto_sign_PUBLICKEYBYTES)));
    umask(0077);
    writeFile(secretKeyFile, keyName + ":" + base64Encode(string((char *) sk, crypto_sign_SECRETKEYBYTES)));
#else
    throw Error("Nix was not compiled with libsodium, required for signed binary cache support");
#endif
}


static void opVersion(Strings opFlags, Strings opArgs)
{
    printVersion("nix-store");
}


/* Scan the arguments; find the operation, set global flags, put all
   other flags in a list, and put all other arguments in another
   list. */
static int _main(int argc, char * * argv)
{
    {
        Strings opFlags, opArgs;
        Operation op = 0;

        parseCmdLine(argc, argv, [&](Strings::iterator & arg, const Strings::iterator & end) {
            Operation oldOp = op;

            if (*arg == "--help")
                showManPage("nix-store");
            else if (*arg == "--version")
                op = opVersion;
            else if (*arg == "--realise" || *arg == "--realize" || *arg == "-r")
                op = opRealise;
            else if (*arg == "--add" || *arg == "-A")
                op = opAdd;
            else if (*arg == "--add-fixed")
                op = opAddFixed;
            else if (*arg == "--print-fixed-path")
                op = opPrintFixedPath;
            else if (*arg == "--delete")
                op = opDelete;
            else if (*arg == "--query" || *arg == "-q")
                op = opQuery;
            else if (*arg == "--print-env")
                op = opPrintEnv;
            else if (*arg == "--read-log" || *arg == "-l")
                op = opReadLog;
            else if (*arg == "--dump-db")
                op = opDumpDB;
            else if (*arg == "--load-db")
                op = opLoadDB;
            else if (*arg == "--register-validity")
                op = opRegisterValidity;
            else if (*arg == "--check-validity")
                op = opCheckValidity;
            else if (*arg == "--gc")
                op = opGC;
            else if (*arg == "--dump")
                op = opDump;
            else if (*arg == "--restore")
                op = opRestore;
            else if (*arg == "--export")
                op = opExport;
            else if (*arg == "--import")
                op = opImport;
            else if (*arg == "--init")
                op = opInit;
            else if (*arg == "--verify")
                op = opVerify;
            else if (*arg == "--verify-path")
                op = opVerifyPath;
            else if (*arg == "--repair-path")
                op = opRepairPath;
            else if (*arg == "--optimise" || *arg == "--optimize")
                op = opOptimise;
            else if (*arg == "--serve")
                op = opServe;
            else if (*arg == "--generate-binary-cache-key")
                op = opGenerateBinaryCacheKey;
            else if (*arg == "--add-root")
                gcRoot = absPath(getArg(*arg, arg, end));
            else if (*arg == "--indirect")
                indirectRoot = true;
            else if (*arg == "--no-output")
                noOutput = true;
            else if (*arg != "" && arg->at(0) == '-') {
                opFlags.push_back(*arg);
                if (*arg == "--max-freed" || *arg == "--max-links" || *arg == "--max-atime") /* !!! hack */
                    opFlags.push_back(getArg(*arg, arg, end));
            }
            else
                opArgs.push_back(*arg);

            if (oldOp && oldOp != op)
                throw UsageError("only one operation may be specified");

            return true;
        });

        initPlugins();

        if (!op) throw UsageError("no operation specified");

        if (op != opDump && op != opRestore) /* !!! hack */
            store = openStore();

        op(opFlags, opArgs);

        logger->stop();

        return 0;
    }
}

static RegisterLegacyCommand s1("nix-store", _main);<|MERGE_RESOLUTION|>--- conflicted
+++ resolved
@@ -864,11 +864,9 @@
                         out << info->narSize // downloadSize
                             << info->narSize;
                         if (GET_PROTOCOL_MINOR(clientVersion) >= 4)
-<<<<<<< HEAD
-                            out << (info->narHash ? info->narHash->to_string(Base32, true) : "") << info->ca << info->sigs;
-=======
-                            out << (info->narHash ? info->narHash.to_string(Base32, true) : "") << renderContentAddress(info->ca) << info->sigs;
->>>>>>> 015e1c21
+                            out << (info->narHash ? info->narHash->to_string(Base32, true) : "")
+                                << renderContentAddress(info->ca)
+                                << info->sigs;
                     } catch (InvalidPath &) {
                     }
                 }
