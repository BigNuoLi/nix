--- conflicted
+++ resolved
@@ -37,10 +37,9 @@
 static bool indirectRoot = false;
 
 
-<<<<<<< HEAD
 void processExpr(EvalState & state, const Strings & attrPaths,
     bool parseOnly, bool strict, const Bindings & autoArgs,
-    bool evalOnly, bool xmlOutput, Expr * e)
+    bool evalOnly, bool xmlOutput, bool location, Expr * e)
 {
     if (parseOnly)
         std::cout << format("%1%\n") % *e;
@@ -53,7 +52,7 @@
             PathSet context;
             if (evalOnly)
                 if (xmlOutput)
-                    printValueAsXML(state, strict, v, std::cout, context);
+                    printValueAsXML(state, strict, location, v, std::cout, context);
                 else {
                     if (strict) state.strictForceValue(v);
                     std::cout << v << std::endl;
@@ -73,49 +72,6 @@
                 }
             }
         }
-=======
-static void printResult(EvalState & state, Expr e,
-    bool evalOnly, bool xmlOutput, bool location, const ATermMap & autoArgs)
-{
-    PathSet context;
-    
-    if (evalOnly)
-        if (xmlOutput)
-            printTermAsXML(e, std::cout, context, location);
-        else
-            std::cout << format("%1%\n") % canonicaliseExpr(e);
-    
-    else {
-        DrvInfos drvs;
-        getDerivations(state, e, "", autoArgs, drvs);
-        for (DrvInfos::iterator i = drvs.begin(); i != drvs.end(); ++i) {
-            Path drvPath = i->queryDrvPath(state);
-            if (gcRoot == "")
-                printGCWarning();
-            else
-                drvPath = addPermRoot(drvPath,
-                    makeRootName(gcRoot, rootNr),
-                    indirectRoot);
-            std::cout << format("%1%\n") % drvPath;
-        }
-    }
-}
-
-
-void processExpr(EvalState & state, const Strings & attrPaths,
-    bool parseOnly, bool strict, const ATermMap & autoArgs,
-    bool evalOnly, bool xmlOutput, bool location, Expr e)
-{
-    for (Strings::const_iterator i = attrPaths.begin(); i != attrPaths.end(); ++i) {
-        Expr e2 = findAlongAttrPath(state, *i, autoArgs, e);
-        if (!parseOnly)
-            if (strict)
-                e2 = strictEvalExpr(state, e2);
-            else
-                e2 = evalExpr(state, e2);
-        printResult(state, e2, evalOnly, xmlOutput, location, autoArgs);
-    }
->>>>>>> 4750065a
 }
 
 
