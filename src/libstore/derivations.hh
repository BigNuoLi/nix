#pragma once

#include "path.hh"
#include "types.hh"
#include "hash.hh"
<<<<<<< HEAD
=======
#include "content-address.hh"
>>>>>>> 14227aeb

#include <map>


namespace nix {


/* Abstract syntax of derivations. */

struct DerivationOutput
{
    StorePath path;
    std::optional<FixedOutputHash> hash; /* hash used for expected hash computation */
};

typedef std::map<string, DerivationOutput> DerivationOutputs;

/* For inputs that are sub-derivations, we specify exactly which
   output IDs we are interested in. */
typedef std::map<StorePath, StringSet> DerivationInputs;

typedef std::map<string, string> StringPairs;

struct BasicDerivation
{
    DerivationOutputs outputs; /* keyed on symbolic IDs */
    StorePathSet inputSrcs; /* inputs that are sources */
    string platform;
    Path builder;
    Strings args;
    StringPairs env;

    BasicDerivation() { }
    virtual ~BasicDerivation() { };

    /* Return the path corresponding to the output identifier `id' in
       the given derivation. */
    const StorePath & findOutput(const std::string & id) const;

    bool isBuiltin() const;

    /* Return true iff this is a fixed-output derivation. */
    bool isFixedOutput() const;

    /* Return the output paths of a derivation. */
    StorePathSet outputPaths() const;

    /* Return the output names of a derivation. */
    StringSet outputNames() const;
};

struct Derivation : BasicDerivation
{
    DerivationInputs inputDrvs; /* inputs that are sub-derivations */

    /* Print a derivation. */
    std::string unparse(const Store & store, bool maskOutputs,
        std::map<std::string, StringSet> * actualInputs = nullptr) const;

    Derivation() { }
};


class Store;

enum RepairFlag : bool { NoRepair = false, Repair = true };

/* Write a derivation to the Nix store, and return its path. */
StorePath writeDerivation(ref<Store> store,
    const Derivation & drv, std::string_view name, RepairFlag repair = NoRepair);

/* Read a derivation from a file. */
Derivation parseDerivation(const Store & store, const string & s);

// FIXME: remove
bool isDerivation(const string & fileName);

Hash hashDerivationModulo(Store & store, const Derivation & drv, bool maskOutputs);

/* Memoisation of hashDerivationModulo(). */
typedef std::map<StorePath, Hash> DrvHashes;

extern DrvHashes drvHashes; // FIXME: global, not thread-safe

bool wantOutput(const string & output, const std::set<string> & wanted);

struct Source;
struct Sink;

Source & readDerivation(Source & in, const Store & store, BasicDerivation & drv);
void writeDerivation(Sink & out, const Store & store, const BasicDerivation & drv);

std::string hashPlaceholder(const std::string & outputName);

}<|MERGE_RESOLUTION|>--- conflicted
+++ resolved
@@ -3,10 +3,7 @@
 #include "path.hh"
 #include "types.hh"
 #include "hash.hh"
-<<<<<<< HEAD
-=======
 #include "content-address.hh"
->>>>>>> 14227aeb
 
 #include <map>
 
