--- conflicted
+++ resolved
@@ -3730,13 +3730,8 @@
             /* Check the hash. In hash mode, move the path produced by
                the derivation to its content-addressed location. */
             Hash h2 = i.second.hash->method == FileIngestionMethod::Recursive
-<<<<<<< HEAD
                 ? hashPath(*i.second.hash->hash.type, actualPath).first
                 : hashFile(*i.second.hash->hash.type, actualPath);
-=======
-                ? hashPath(i.second.hash->hash.type, actualPath).first
-                : hashFile(i.second.hash->hash.type, actualPath);
->>>>>>> fb39a5e0
 
             auto dest = worker.store.makeFixedOutputPath(i.second.hash->method, h2, i.second.path.name());
 
@@ -3769,11 +3764,7 @@
             else
                 assert(worker.store.parseStorePath(path) == dest);
 
-<<<<<<< HEAD
-            ca = FileSystemHash { i.second.hash->method, h2 };
-=======
-            ca = makeFixedOutputCA(i.second.hash->method, h2);
->>>>>>> fb39a5e0
+            ca = FixedOutputHash { i.second.hash->method, h2 };
         }
 
         /* Get rid of all weird permissions.  This also checks that
