#include "hash.hh"
#include <gtest/gtest.h>

namespace nix {

    /* ----------------------------------------------------------------------------
     * hashString
     * --------------------------------------------------------------------------*/

    TEST(hashString, testKnownMD5Hashes1) {
        // values taken from: https://tools.ietf.org/html/rfc1321
        auto s1 = "";
<<<<<<< HEAD
        auto hash = hashString(HashType::MD5, s1);
        ASSERT_EQ(hash.to_string(Base::Base16), "md5:d41d8cd98f00b204e9800998ecf8427e");
=======
        auto hash = hashString(HashType::htMD5, s1);
        ASSERT_EQ(hash.to_string(Base::Base16, true), "md5:d41d8cd98f00b204e9800998ecf8427e");
>>>>>>> 669c3992
    }

    TEST(hashString, testKnownMD5Hashes2) {
        // values taken from: https://tools.ietf.org/html/rfc1321
        auto s2 = "abc";
<<<<<<< HEAD
        auto hash = hashString(HashType::MD5, s2);
        ASSERT_EQ(hash.to_string(Base::Base16), "md5:900150983cd24fb0d6963f7d28e17f72");
=======
        auto hash = hashString(HashType::htMD5, s2);
        ASSERT_EQ(hash.to_string(Base::Base16, true), "md5:900150983cd24fb0d6963f7d28e17f72");
>>>>>>> 669c3992
    }

    TEST(hashString, testKnownSHA1Hashes1) {
        // values taken from: https://tools.ietf.org/html/rfc3174
        auto s = "abc";
<<<<<<< HEAD
        auto hash = hashString(HashType::SHA1, s);
        ASSERT_EQ(hash.to_string(Base::Base16),"sha1:a9993e364706816aba3e25717850c26c9cd0d89d");
=======
        auto hash = hashString(HashType::htSHA1, s);
        ASSERT_EQ(hash.to_string(Base::Base16, true),"sha1:a9993e364706816aba3e25717850c26c9cd0d89d");
>>>>>>> 669c3992
    }

    TEST(hashString, testKnownSHA1Hashes2) {
        // values taken from: https://tools.ietf.org/html/rfc3174
        auto s = "abcdbcdecdefdefgefghfghighijhijkijkljklmklmnlmnomnopnopq";
<<<<<<< HEAD
        auto hash = hashString(HashType::SHA1, s);
        ASSERT_EQ(hash.to_string(Base::Base16),"sha1:84983e441c3bd26ebaae4aa1f95129e5e54670f1");
=======
        auto hash = hashString(HashType::htSHA1, s);
        ASSERT_EQ(hash.to_string(Base::Base16, true),"sha1:84983e441c3bd26ebaae4aa1f95129e5e54670f1");
>>>>>>> 669c3992
    }

    TEST(hashString, testKnownSHA256Hashes1) {
        // values taken from: https://tools.ietf.org/html/rfc4634
        auto s = "abc";

<<<<<<< HEAD
        auto hash = hashString(HashType::SHA256, s);
        ASSERT_EQ(hash.to_string(Base::Base16),
=======
        auto hash = hashString(HashType::htSHA256, s);
        ASSERT_EQ(hash.to_string(Base::Base16, true),
>>>>>>> 669c3992
                "sha256:ba7816bf8f01cfea414140de5dae2223b00361a396177a9cb410ff61f20015ad");
    }

    TEST(hashString, testKnownSHA256Hashes2) {
        // values taken from: https://tools.ietf.org/html/rfc4634
        auto s = "abcdbcdecdefdefgefghfghighijhijkijkljklmklmnlmnomnopnopq";
<<<<<<< HEAD
        auto hash = hashString(HashType::SHA256, s);
        ASSERT_EQ(hash.to_string(Base::Base16),
=======
        auto hash = hashString(HashType::htSHA256, s);
        ASSERT_EQ(hash.to_string(Base::Base16, true),
>>>>>>> 669c3992
                "sha256:248d6a61d20638b8e5c026930c3e6039a33ce45964ff2167f6ecedd419db06c1");
    }

    TEST(hashString, testKnownSHA512Hashes1) {
        // values taken from: https://tools.ietf.org/html/rfc4634
        auto s = "abc";
<<<<<<< HEAD
        auto hash = hashString(HashType::SHA512, s);
        ASSERT_EQ(hash.to_string(Base::Base16),
=======
        auto hash = hashString(HashType::htSHA512, s);
        ASSERT_EQ(hash.to_string(Base::Base16, true),
>>>>>>> 669c3992
                "sha512:ddaf35a193617abacc417349ae20413112e6fa4e89a9"
                "7ea20a9eeee64b55d39a2192992a274fc1a836ba3c23a3feebbd"
                "454d4423643ce80e2a9ac94fa54ca49f");
    }

    TEST(hashString, testKnownSHA512Hashes2) {
        // values taken from: https://tools.ietf.org/html/rfc4634
        auto s = "abcdefghbcdefghicdefghijdefghijkefghijklfghijklmghijklmnhijklmnoijklmnopjklmnopqklmnopqrlmnopqrsmnopqrstnopqrstu";

<<<<<<< HEAD
        auto hash = hashString(HashType::SHA512, s);
        ASSERT_EQ(hash.to_string(Base::Base16),
=======
        auto hash = hashString(HashType::htSHA512, s);
        ASSERT_EQ(hash.to_string(Base::Base16, true),
>>>>>>> 669c3992
                "sha512:8e959b75dae313da8cf4f72814fc143f8f7779c6eb9f7fa1"
                "7299aeadb6889018501d289e4900f7e4331b99dec4b5433a"
                "c7d329eeb6dd26545e96e55b874be909");
    }
}<|MERGE_RESOLUTION|>--- conflicted
+++ resolved
@@ -10,88 +10,53 @@
     TEST(hashString, testKnownMD5Hashes1) {
         // values taken from: https://tools.ietf.org/html/rfc1321
         auto s1 = "";
-<<<<<<< HEAD
-        auto hash = hashString(HashType::MD5, s1);
-        ASSERT_EQ(hash.to_string(Base::Base16), "md5:d41d8cd98f00b204e9800998ecf8427e");
-=======
         auto hash = hashString(HashType::htMD5, s1);
         ASSERT_EQ(hash.to_string(Base::Base16, true), "md5:d41d8cd98f00b204e9800998ecf8427e");
->>>>>>> 669c3992
     }
 
     TEST(hashString, testKnownMD5Hashes2) {
         // values taken from: https://tools.ietf.org/html/rfc1321
         auto s2 = "abc";
-<<<<<<< HEAD
-        auto hash = hashString(HashType::MD5, s2);
-        ASSERT_EQ(hash.to_string(Base::Base16), "md5:900150983cd24fb0d6963f7d28e17f72");
-=======
         auto hash = hashString(HashType::htMD5, s2);
         ASSERT_EQ(hash.to_string(Base::Base16, true), "md5:900150983cd24fb0d6963f7d28e17f72");
->>>>>>> 669c3992
     }
 
     TEST(hashString, testKnownSHA1Hashes1) {
         // values taken from: https://tools.ietf.org/html/rfc3174
         auto s = "abc";
-<<<<<<< HEAD
-        auto hash = hashString(HashType::SHA1, s);
-        ASSERT_EQ(hash.to_string(Base::Base16),"sha1:a9993e364706816aba3e25717850c26c9cd0d89d");
-=======
         auto hash = hashString(HashType::htSHA1, s);
         ASSERT_EQ(hash.to_string(Base::Base16, true),"sha1:a9993e364706816aba3e25717850c26c9cd0d89d");
->>>>>>> 669c3992
     }
 
     TEST(hashString, testKnownSHA1Hashes2) {
         // values taken from: https://tools.ietf.org/html/rfc3174
         auto s = "abcdbcdecdefdefgefghfghighijhijkijkljklmklmnlmnomnopnopq";
-<<<<<<< HEAD
-        auto hash = hashString(HashType::SHA1, s);
-        ASSERT_EQ(hash.to_string(Base::Base16),"sha1:84983e441c3bd26ebaae4aa1f95129e5e54670f1");
-=======
         auto hash = hashString(HashType::htSHA1, s);
         ASSERT_EQ(hash.to_string(Base::Base16, true),"sha1:84983e441c3bd26ebaae4aa1f95129e5e54670f1");
->>>>>>> 669c3992
     }
 
     TEST(hashString, testKnownSHA256Hashes1) {
         // values taken from: https://tools.ietf.org/html/rfc4634
         auto s = "abc";
 
-<<<<<<< HEAD
-        auto hash = hashString(HashType::SHA256, s);
-        ASSERT_EQ(hash.to_string(Base::Base16),
-=======
         auto hash = hashString(HashType::htSHA256, s);
         ASSERT_EQ(hash.to_string(Base::Base16, true),
->>>>>>> 669c3992
                 "sha256:ba7816bf8f01cfea414140de5dae2223b00361a396177a9cb410ff61f20015ad");
     }
 
     TEST(hashString, testKnownSHA256Hashes2) {
         // values taken from: https://tools.ietf.org/html/rfc4634
         auto s = "abcdbcdecdefdefgefghfghighijhijkijkljklmklmnlmnomnopnopq";
-<<<<<<< HEAD
-        auto hash = hashString(HashType::SHA256, s);
-        ASSERT_EQ(hash.to_string(Base::Base16),
-=======
         auto hash = hashString(HashType::htSHA256, s);
         ASSERT_EQ(hash.to_string(Base::Base16, true),
->>>>>>> 669c3992
                 "sha256:248d6a61d20638b8e5c026930c3e6039a33ce45964ff2167f6ecedd419db06c1");
     }
 
     TEST(hashString, testKnownSHA512Hashes1) {
         // values taken from: https://tools.ietf.org/html/rfc4634
         auto s = "abc";
-<<<<<<< HEAD
-        auto hash = hashString(HashType::SHA512, s);
-        ASSERT_EQ(hash.to_string(Base::Base16),
-=======
         auto hash = hashString(HashType::htSHA512, s);
         ASSERT_EQ(hash.to_string(Base::Base16, true),
->>>>>>> 669c3992
                 "sha512:ddaf35a193617abacc417349ae20413112e6fa4e89a9"
                 "7ea20a9eeee64b55d39a2192992a274fc1a836ba3c23a3feebbd"
                 "454d4423643ce80e2a9ac94fa54ca49f");
@@ -101,13 +66,8 @@
         // values taken from: https://tools.ietf.org/html/rfc4634
         auto s = "abcdefghbcdefghicdefghijdefghijkefghijklfghijklmghijklmnhijklmnoijklmnopjklmnopqklmnopqrlmnopqrsmnopqrstnopqrstu";
 
-<<<<<<< HEAD
-        auto hash = hashString(HashType::SHA512, s);
-        ASSERT_EQ(hash.to_string(Base::Base16),
-=======
         auto hash = hashString(HashType::htSHA512, s);
         ASSERT_EQ(hash.to_string(Base::Base16, true),
->>>>>>> 669c3992
                 "sha512:8e959b75dae313da8cf4f72814fc143f8f7779c6eb9f7fa1"
                 "7299aeadb6889018501d289e4900f7e4331b99dec4b5433a"
                 "c7d329eeb6dd26545e96e55b874be909");
